from pathlib import Path
import pandas as pd
from matplotlib import pyplot as plt

<<<<<<< HEAD
from ixdat import Measurement
from ixdat.techniques import CyclicVoltammagram
=======
from ixdat.techniques import CyclicVoltammogram
>>>>>>> 2db8d8fd

path_to_file = Path.home() / (
    "Dropbox/ixdat_resources/test_data/ivium/ivium_test_dataset"
)
path_to_single_file = path_to_file.parent / (path_to_file.name + "_1")
df = pd.read_csv(path_to_single_file, sep=r"\s+", header=1)

<<<<<<< HEAD
meas = Measurement.read(path_to_file, reader="ivium")
meas.plot_measurement()
=======
meas = CyclicVoltammogram.read(path_to_file, reader="ivium")
>>>>>>> 2db8d8fd

meas_cv = CyclicVoltammagram.read(path_to_file, reader="ivium")

meas_cv.save()

meas_cv.plot_measurement()
meas_cv.redefine_cycle(start_potential=0.4, redox=False)
for i in range(4):
    meas_cv[i].plot()<|MERGE_RESOLUTION|>--- conflicted
+++ resolved
@@ -1,13 +1,8 @@
 from pathlib import Path
 import pandas as pd
-from matplotlib import pyplot as plt
 
-<<<<<<< HEAD
 from ixdat import Measurement
-from ixdat.techniques import CyclicVoltammagram
-=======
 from ixdat.techniques import CyclicVoltammogram
->>>>>>> 2db8d8fd
 
 path_to_file = Path.home() / (
     "Dropbox/ixdat_resources/test_data/ivium/ivium_test_dataset"
@@ -15,14 +10,13 @@
 path_to_single_file = path_to_file.parent / (path_to_file.name + "_1")
 df = pd.read_csv(path_to_single_file, sep=r"\s+", header=1)
 
-<<<<<<< HEAD
 meas = Measurement.read(path_to_file, reader="ivium")
+
+meas.save()
+
 meas.plot_measurement()
-=======
-meas = CyclicVoltammogram.read(path_to_file, reader="ivium")
->>>>>>> 2db8d8fd
 
-meas_cv = CyclicVoltammagram.read(path_to_file, reader="ivium")
+meas_cv = CyclicVoltammogram.read(path_to_file, reader="ivium")
 
 meas_cv.save()
 
